--- conflicted
+++ resolved
@@ -342,9 +342,6 @@
     // won't work. This is to avoid dealing with where such a comment should be place relative to
     // attributes and doc comments.
 
-<<<<<<< HEAD
-    span_from_macro_expansion_has_safety_comment(cx, span) || span_in_body_has_safety_comment(cx, span)
-=======
     matches!(
         span_from_macro_expansion_has_safety_comment(cx, span),
         HasSafetyComment::Yes(_)
@@ -355,7 +352,6 @@
     Yes(BytePos),
     No,
     Maybe,
->>>>>>> 641ced4e
 }
 
 /// Checks if the lines immediately preceding the item contain a safety comment.
