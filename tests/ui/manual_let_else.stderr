error: this could be rewritten as `let...else`
<<<<<<< HEAD
  --> tests/ui/manual_let_else.rs:27:5
=======
  --> tests/ui/manual_let_else.rs:28:5
>>>>>>> ba80e065
   |
LL |     let v = if let Some(v_some) = g() { v_some } else { return };
   |     ^^^^^^^^^^^^^^^^^^^^^^^^^^^^^^^^^^^^^^^^^^^^^^^^^^^^^^^^^^^^^ help: consider writing: `let Some(v) = g() else { return };`
   |
   = note: `-D clippy::manual-let-else` implied by `-D warnings`
   = help: to override `-D warnings` add `#[allow(clippy::manual_let_else)]`

error: this could be rewritten as `let...else`
<<<<<<< HEAD
  --> tests/ui/manual_let_else.rs:30:5
=======
  --> tests/ui/manual_let_else.rs:31:5
>>>>>>> ba80e065
   |
LL | /     let v = if let Some(v_some) = g() {
LL | |
LL | |         v_some
LL | |     } else {
LL | |         return;
LL | |     };
   | |______^
   |
help: consider writing
   |
LL ~     let Some(v) = g() else {
LL +         return;
LL +     };
   |

error: this could be rewritten as `let...else`
<<<<<<< HEAD
  --> tests/ui/manual_let_else.rs:37:5
=======
  --> tests/ui/manual_let_else.rs:38:5
>>>>>>> ba80e065
   |
LL | /     let v = if let Some(v) = g() {
LL | |
LL | |         // Blocks around the identity should have no impact
LL | |         { { v } }
...  |
LL | |         return;
LL | |     };
   | |______^
   |
help: consider writing
   |
LL ~     let Some(v) = g() else {
LL +         // Some computation should still make it fire
LL +         g();
LL +         return;
LL +     };
   |

error: this could be rewritten as `let...else`
<<<<<<< HEAD
  --> tests/ui/manual_let_else.rs:49:9
=======
  --> tests/ui/manual_let_else.rs:50:9
>>>>>>> ba80e065
   |
LL |         let v = if let Some(v_some) = g() { v_some } else { continue };
   |         ^^^^^^^^^^^^^^^^^^^^^^^^^^^^^^^^^^^^^^^^^^^^^^^^^^^^^^^^^^^^^^^ help: consider writing: `let Some(v) = g() else { continue };`

error: this could be rewritten as `let...else`
<<<<<<< HEAD
  --> tests/ui/manual_let_else.rs:51:9
=======
  --> tests/ui/manual_let_else.rs:52:9
>>>>>>> ba80e065
   |
LL |         let v = if let Some(v_some) = g() { v_some } else { break };
   |         ^^^^^^^^^^^^^^^^^^^^^^^^^^^^^^^^^^^^^^^^^^^^^^^^^^^^^^^^^^^^ help: consider writing: `let Some(v) = g() else { break };`

error: this could be rewritten as `let...else`
<<<<<<< HEAD
  --> tests/ui/manual_let_else.rs:56:5
=======
  --> tests/ui/manual_let_else.rs:57:5
>>>>>>> ba80e065
   |
LL |     let v = if let Some(v_some) = g() { v_some } else { panic!() };
   |     ^^^^^^^^^^^^^^^^^^^^^^^^^^^^^^^^^^^^^^^^^^^^^^^^^^^^^^^^^^^^^^^ help: consider writing: `let Some(v) = g() else { panic!() };`

error: this could be rewritten as `let...else`
<<<<<<< HEAD
  --> tests/ui/manual_let_else.rs:60:5
=======
  --> tests/ui/manual_let_else.rs:61:5
>>>>>>> ba80e065
   |
LL | /     let v = if let Some(v_some) = g() {
LL | |
LL | |         v_some
LL | |     } else {
LL | |         std::process::abort()
LL | |     };
   | |______^
   |
help: consider writing
   |
LL ~     let Some(v) = g() else {
LL +         std::process::abort()
LL +     };
   |

error: this could be rewritten as `let...else`
<<<<<<< HEAD
  --> tests/ui/manual_let_else.rs:68:5
=======
  --> tests/ui/manual_let_else.rs:69:5
>>>>>>> ba80e065
   |
LL | /     let v = if let Some(v_some) = g() {
LL | |
LL | |         v_some
LL | |     } else {
LL | |         if true { return } else { panic!() }
LL | |     };
   | |______^
   |
help: consider writing
   |
LL ~     let Some(v) = g() else {
LL +         if true { return } else { panic!() }
LL +     };
   |

error: this could be rewritten as `let...else`
<<<<<<< HEAD
  --> tests/ui/manual_let_else.rs:76:5
=======
  --> tests/ui/manual_let_else.rs:77:5
>>>>>>> ba80e065
   |
LL | /     let v = if let Some(v_some) = g() {
LL | |
LL | |         v_some
LL | |     } else {
LL | |         if true {}
LL | |         panic!();
LL | |     };
   | |______^
   |
help: consider writing
   |
LL ~     let Some(v) = g() else {
LL +         if true {}
LL +         panic!();
LL +     };
   |

error: this could be rewritten as `let...else`
<<<<<<< HEAD
  --> tests/ui/manual_let_else.rs:85:5
=======
  --> tests/ui/manual_let_else.rs:86:5
>>>>>>> ba80e065
   |
LL | /     let v = if let Some(v_some) = g() {
LL | |
LL | |         v_some
LL | |     } else {
LL | |         panic!();
LL | |         ()
LL | |     };
   | |______^
   |
help: consider writing
   |
LL ~     let Some(v) = g() else {
LL +         panic!();
LL +         ()
LL +     };
   |

error: this could be rewritten as `let...else`
<<<<<<< HEAD
  --> tests/ui/manual_let_else.rs:94:5
=======
  --> tests/ui/manual_let_else.rs:95:5
>>>>>>> ba80e065
   |
LL | /     let v = if let Some(v_some) = g() {
LL | |
LL | |         v_some
LL | |     } else {
...  |
LL | |         }
LL | |     };
   | |______^
   |
help: consider writing
   |
LL ~     let Some(v) = g() else {
LL +         panic!();
LL +         if true {
LL +             match 0 {
LL +                 0 => (),
LL +                 _ => (),
LL +             }
LL +         } else {
LL +             panic!()
LL +         }
LL +     };
   |

error: this could be rewritten as `let...else`
<<<<<<< HEAD
  --> tests/ui/manual_let_else.rs:110:5
=======
  --> tests/ui/manual_let_else.rs:111:5
>>>>>>> ba80e065
   |
LL | /     let v = if let Some(v_some) = g() {
LL | |
LL | |         v_some
LL | |     } else {
...  |
LL | |         }
LL | |     };
   | |______^
   |
help: consider writing
   |
LL ~     let Some(v) = g() else {
LL +         loop {
LL +             panic!();
LL +             break ();
LL +         }
LL +     };
   |

error: this could be rewritten as `let...else`
<<<<<<< HEAD
  --> tests/ui/manual_let_else.rs:121:5
=======
  --> tests/ui/manual_let_else.rs:122:5
>>>>>>> ba80e065
   |
LL | /     let v = if let Some(v_some) = g() {
LL | |
LL | |         v_some
LL | |     } else {
...  |
LL | |         }
LL | |     };
   | |______^
   |
help: consider writing
   |
LL ~     let Some(v) = g() else {
LL +         'a: loop {
LL +             panic!();
LL +             loop {
LL +                 match 0 {
LL +                     0 if (return break 'a ()) => {},
LL +                     _ => {},
LL +                 }
LL +             }
LL +         }
LL +     };
   |

error: this could be rewritten as `let...else`
<<<<<<< HEAD
  --> tests/ui/manual_let_else.rs:137:5
=======
  --> tests/ui/manual_let_else.rs:138:5
>>>>>>> ba80e065
   |
LL | /     let v = if let Some(v_some) = g() {
LL | |
LL | |         v_some
LL | |     } else {
...  |
LL | |         };
LL | |     };
   | |______^
   |
help: consider writing
   |
LL ~     let Some(v) = g() else {
LL +         match 0 {
LL +             0 if true => panic!(),
LL +             _ => panic!(),
LL +         };
LL +     };
   |

error: this could be rewritten as `let...else`
<<<<<<< HEAD
  --> tests/ui/manual_let_else.rs:148:5
=======
  --> tests/ui/manual_let_else.rs:149:5
>>>>>>> ba80e065
   |
LL | /     let v = if let Some(v_some) = g() {
LL | |
LL | |         v_some
LL | |     } else {
LL | |         if panic!() {};
LL | |     };
   | |______^
   |
help: consider writing
   |
LL ~     let Some(v) = g() else {
LL +         if panic!() {};
LL +     };
   |

error: this could be rewritten as `let...else`
<<<<<<< HEAD
  --> tests/ui/manual_let_else.rs:156:5
=======
  --> tests/ui/manual_let_else.rs:157:5
>>>>>>> ba80e065
   |
LL | /     let v = if let Some(v_some) = g() {
LL | |
LL | |         v_some
LL | |     } else {
...  |
LL | |         };
LL | |     };
   | |______^
   |
help: consider writing
   |
LL ~     let Some(v) = g() else {
LL +         match panic!() {
LL +             _ => {},
LL +         };
LL +     };
   |

error: this could be rewritten as `let...else`
<<<<<<< HEAD
  --> tests/ui/manual_let_else.rs:166:5
=======
  --> tests/ui/manual_let_else.rs:167:5
>>>>>>> ba80e065
   |
LL | /     let v = if let Some(v_some) = g() {
LL | |
LL | |         v_some
LL | |     } else if true {
...  |
LL | |         panic!("diverge");
LL | |     };
   | |______^
   |
help: consider writing
   |
LL ~     let Some(v) = g() else { if true {
LL +         return;
LL +     } else {
LL +         panic!("diverge");
LL +     } };
   |

error: this could be rewritten as `let...else`
<<<<<<< HEAD
  --> tests/ui/manual_let_else.rs:176:5
=======
  --> tests/ui/manual_let_else.rs:177:5
>>>>>>> ba80e065
   |
LL | /     let v = if let Some(v_some) = g() {
LL | |
LL | |         v_some
LL | |     } else {
...  |
LL | |         }
LL | |     };
   | |______^
   |
help: consider writing
   |
LL ~     let Some(v) = g() else {
LL +         match (g(), g()) {
LL +             (Some(_), None) => return,
LL +             (None, Some(_)) => {
LL +                 if true {
LL +                     return;
LL +                 } else {
LL +                     panic!();
LL +                 }
LL +             },
LL +             _ => return,
LL +         }
LL +     };
   |

error: this could be rewritten as `let...else`
<<<<<<< HEAD
  --> tests/ui/manual_let_else.rs:194:5
=======
  --> tests/ui/manual_let_else.rs:195:5
>>>>>>> ba80e065
   |
LL | /     let (v, w) = if let Some(v_some) = g().map(|v| (v, 42)) {
LL | |
LL | |         v_some
LL | |     } else {
LL | |         return;
LL | |     };
   | |______^
   |
help: consider writing
   |
LL ~     let Some((v, w)) = g().map(|v| (v, 42)) else {
LL +         return;
LL +     };
   |

error: this could be rewritten as `let...else`
<<<<<<< HEAD
  --> tests/ui/manual_let_else.rs:202:5
=======
  --> tests/ui/manual_let_else.rs:203:5
>>>>>>> ba80e065
   |
LL | /     let (w, S { v }) = if let (Some(v_some), w_some) = (g().map(|_| S { v: 0 }), 0) {
LL | |
LL | |         (w_some, v_some)
LL | |     } else {
LL | |         return;
LL | |     };
   | |______^
   |
help: consider writing
   |
LL ~     let (Some(S { v }), w) = (g().map(|_| S { v: 0 }), 0) else {
LL +         return;
LL +     };
   |

error: this could be rewritten as `let...else`
<<<<<<< HEAD
  --> tests/ui/manual_let_else.rs:212:13
=======
  --> tests/ui/manual_let_else.rs:213:13
>>>>>>> ba80e065
   |
LL |             let $n = if let Some(v) = $e { v } else { return };
   |             ^^^^^^^^^^^^^^^^^^^^^^^^^^^^^^^^^^^^^^^^^^^^^^^^^^^ help: consider writing: `let Some($n) = g() else { return };`
...
LL |     create_binding_if_some!(w, g());
   |     ------------------------------- in this macro invocation
   |
   = note: this error originates in the macro `create_binding_if_some` (in Nightly builds, run with -Z macro-backtrace for more info)

error: this could be rewritten as `let...else`
<<<<<<< HEAD
  --> tests/ui/manual_let_else.rs:221:5
=======
  --> tests/ui/manual_let_else.rs:222:5
>>>>>>> ba80e065
   |
LL |     let v = if let Variant::A(a, 0) = e() { a } else { return };
   |     ^^^^^^^^^^^^^^^^^^^^^^^^^^^^^^^^^^^^^^^^^^^^^^^^^^^^^^^^^^^^ help: consider writing: `let Variant::A(v, 0) = e() else { return };`

error: this could be rewritten as `let...else`
<<<<<<< HEAD
  --> tests/ui/manual_let_else.rs:225:5
=======
  --> tests/ui/manual_let_else.rs:226:5
>>>>>>> ba80e065
   |
LL |     let mut v = if let Variant::B(b) = e() { b } else { return };
   |     ^^^^^^^^^^^^^^^^^^^^^^^^^^^^^^^^^^^^^^^^^^^^^^^^^^^^^^^^^^^^^ help: consider writing: `let Variant::B(mut v) = e() else { return };`

error: this could be rewritten as `let...else`
<<<<<<< HEAD
  --> tests/ui/manual_let_else.rs:230:5
=======
  --> tests/ui/manual_let_else.rs:231:5
>>>>>>> ba80e065
   |
LL | /     let v = if let Ok(Some(Variant::B(b))) | Err(Some(Variant::A(b, _))) = nested {
LL | |
LL | |         b
LL | |     } else {
LL | |         return;
LL | |     };
   | |______^
   |
help: consider writing
   |
LL ~     let (Ok(Some(Variant::B(v))) | Err(Some(Variant::A(v, _)))) = nested else {
LL +         return;
LL +     };
   |

error: this could be rewritten as `let...else`
<<<<<<< HEAD
  --> tests/ui/manual_let_else.rs:237:5
=======
  --> tests/ui/manual_let_else.rs:238:5
>>>>>>> ba80e065
   |
LL |     let v = if let Variant::A(.., a) = e() { a } else { return };
   |     ^^^^^^^^^^^^^^^^^^^^^^^^^^^^^^^^^^^^^^^^^^^^^^^^^^^^^^^^^^^^^ help: consider writing: `let Variant::A(.., v) = e() else { return };`

error: this could be rewritten as `let...else`
<<<<<<< HEAD
  --> tests/ui/manual_let_else.rs:241:5
=======
  --> tests/ui/manual_let_else.rs:242:5
>>>>>>> ba80e065
   |
LL |     let w = if let (Some(v), ()) = (g(), ()) { v } else { return };
   |     ^^^^^^^^^^^^^^^^^^^^^^^^^^^^^^^^^^^^^^^^^^^^^^^^^^^^^^^^^^^^^^^ help: consider writing: `let (Some(w), ()) = (g(), ()) else { return };`

error: this could be rewritten as `let...else`
<<<<<<< HEAD
  --> tests/ui/manual_let_else.rs:245:5
=======
  --> tests/ui/manual_let_else.rs:246:5
>>>>>>> ba80e065
   |
LL | /     let w = if let Some(S { v: x }) = Some(S { v: 0 }) {
LL | |
LL | |         x
LL | |     } else {
LL | |         return;
LL | |     };
   | |______^
   |
help: consider writing
   |
LL ~     let Some(S { v: w }) = Some(S { v: 0 }) else {
LL +         return;
LL +     };
   |

error: this could be rewritten as `let...else`
<<<<<<< HEAD
  --> tests/ui/manual_let_else.rs:253:5
=======
  --> tests/ui/manual_let_else.rs:254:5
>>>>>>> ba80e065
   |
LL | /     let v = if let Some(S { v: x }) = Some(S { v: 0 }) {
LL | |
LL | |         x
LL | |     } else {
LL | |         return;
LL | |     };
   | |______^
   |
help: consider writing
   |
LL ~     let Some(S { v }) = Some(S { v: 0 }) else {
LL +         return;
LL +     };
   |

error: this could be rewritten as `let...else`
<<<<<<< HEAD
  --> tests/ui/manual_let_else.rs:261:5
=======
  --> tests/ui/manual_let_else.rs:262:5
>>>>>>> ba80e065
   |
LL | /     let (x, S { v }, w) = if let Some(U { v, w, x }) = None::<U<S<()>>> {
LL | |
LL | |         (x, v, w)
LL | |     } else {
LL | |         return;
LL | |     };
   | |______^
   |
help: consider writing
   |
LL ~     let Some(U { v: S { v }, w, x }) = None::<U<S<()>>> else {
LL +         return;
LL +     };
   |

error: this could be rewritten as `let...else`
<<<<<<< HEAD
  --> tests/ui/manual_let_else.rs:378:5
=======
  --> tests/ui/manual_let_else.rs:379:5
>>>>>>> ba80e065
   |
LL | /     let _ = match ff {
LL | |
LL | |         Some(value) => value,
LL | |         _ => macro_call!(),
LL | |     };
   | |______^ help: consider writing: `let Some(_) = ff else { macro_call!() };`

error: this could be rewritten as `let...else`
  --> tests/ui/manual_let_else.rs:456:9
   |
LL |         let v = if let Some(v_some) = g() { v_some } else { return };
   |         ^^^^^^^^^^^^^^^^^^^^^^^^^^^^^^^^^^^^^^^^^^^^^^^^^^^^^^^^^^^^^ help: consider writing: `let Some(v) = g() else { return };`

error: aborting due to 31 previous errors
<|MERGE_RESOLUTION|>--- conflicted
+++ resolved
@@ -1,9 +1,5 @@
 error: this could be rewritten as `let...else`
-<<<<<<< HEAD
-  --> tests/ui/manual_let_else.rs:27:5
-=======
   --> tests/ui/manual_let_else.rs:28:5
->>>>>>> ba80e065
    |
 LL |     let v = if let Some(v_some) = g() { v_some } else { return };
    |     ^^^^^^^^^^^^^^^^^^^^^^^^^^^^^^^^^^^^^^^^^^^^^^^^^^^^^^^^^^^^^ help: consider writing: `let Some(v) = g() else { return };`
@@ -12,33 +8,25 @@
    = help: to override `-D warnings` add `#[allow(clippy::manual_let_else)]`
 
 error: this could be rewritten as `let...else`
-<<<<<<< HEAD
-  --> tests/ui/manual_let_else.rs:30:5
-=======
   --> tests/ui/manual_let_else.rs:31:5
->>>>>>> ba80e065
-   |
-LL | /     let v = if let Some(v_some) = g() {
-LL | |
-LL | |         v_some
-LL | |     } else {
-LL | |         return;
-LL | |     };
-   | |______^
-   |
-help: consider writing
-   |
-LL ~     let Some(v) = g() else {
-LL +         return;
-LL +     };
-   |
-
-error: this could be rewritten as `let...else`
-<<<<<<< HEAD
-  --> tests/ui/manual_let_else.rs:37:5
-=======
+   |
+LL | /     let v = if let Some(v_some) = g() {
+LL | |
+LL | |         v_some
+LL | |     } else {
+LL | |         return;
+LL | |     };
+   | |______^
+   |
+help: consider writing
+   |
+LL ~     let Some(v) = g() else {
+LL +         return;
+LL +     };
+   |
+
+error: this could be rewritten as `let...else`
   --> tests/ui/manual_let_else.rs:38:5
->>>>>>> ba80e065
    |
 LL | /     let v = if let Some(v) = g() {
 LL | |
@@ -59,41 +47,25 @@
    |
 
 error: this could be rewritten as `let...else`
-<<<<<<< HEAD
-  --> tests/ui/manual_let_else.rs:49:9
-=======
   --> tests/ui/manual_let_else.rs:50:9
->>>>>>> ba80e065
    |
 LL |         let v = if let Some(v_some) = g() { v_some } else { continue };
    |         ^^^^^^^^^^^^^^^^^^^^^^^^^^^^^^^^^^^^^^^^^^^^^^^^^^^^^^^^^^^^^^^ help: consider writing: `let Some(v) = g() else { continue };`
 
 error: this could be rewritten as `let...else`
-<<<<<<< HEAD
-  --> tests/ui/manual_let_else.rs:51:9
-=======
   --> tests/ui/manual_let_else.rs:52:9
->>>>>>> ba80e065
    |
 LL |         let v = if let Some(v_some) = g() { v_some } else { break };
    |         ^^^^^^^^^^^^^^^^^^^^^^^^^^^^^^^^^^^^^^^^^^^^^^^^^^^^^^^^^^^^ help: consider writing: `let Some(v) = g() else { break };`
 
 error: this could be rewritten as `let...else`
-<<<<<<< HEAD
-  --> tests/ui/manual_let_else.rs:56:5
-=======
   --> tests/ui/manual_let_else.rs:57:5
->>>>>>> ba80e065
    |
 LL |     let v = if let Some(v_some) = g() { v_some } else { panic!() };
    |     ^^^^^^^^^^^^^^^^^^^^^^^^^^^^^^^^^^^^^^^^^^^^^^^^^^^^^^^^^^^^^^^ help: consider writing: `let Some(v) = g() else { panic!() };`
 
 error: this could be rewritten as `let...else`
-<<<<<<< HEAD
-  --> tests/ui/manual_let_else.rs:60:5
-=======
   --> tests/ui/manual_let_else.rs:61:5
->>>>>>> ba80e065
    |
 LL | /     let v = if let Some(v_some) = g() {
 LL | |
@@ -111,11 +83,7 @@
    |
 
 error: this could be rewritten as `let...else`
-<<<<<<< HEAD
-  --> tests/ui/manual_let_else.rs:68:5
-=======
   --> tests/ui/manual_let_else.rs:69:5
->>>>>>> ba80e065
    |
 LL | /     let v = if let Some(v_some) = g() {
 LL | |
@@ -133,11 +101,7 @@
    |
 
 error: this could be rewritten as `let...else`
-<<<<<<< HEAD
-  --> tests/ui/manual_let_else.rs:76:5
-=======
   --> tests/ui/manual_let_else.rs:77:5
->>>>>>> ba80e065
    |
 LL | /     let v = if let Some(v_some) = g() {
 LL | |
@@ -157,11 +121,7 @@
    |
 
 error: this could be rewritten as `let...else`
-<<<<<<< HEAD
-  --> tests/ui/manual_let_else.rs:85:5
-=======
   --> tests/ui/manual_let_else.rs:86:5
->>>>>>> ba80e065
    |
 LL | /     let v = if let Some(v_some) = g() {
 LL | |
@@ -181,11 +141,7 @@
    |
 
 error: this could be rewritten as `let...else`
-<<<<<<< HEAD
-  --> tests/ui/manual_let_else.rs:94:5
-=======
   --> tests/ui/manual_let_else.rs:95:5
->>>>>>> ba80e065
    |
 LL | /     let v = if let Some(v_some) = g() {
 LL | |
@@ -212,11 +168,7 @@
    |
 
 error: this could be rewritten as `let...else`
-<<<<<<< HEAD
-  --> tests/ui/manual_let_else.rs:110:5
-=======
   --> tests/ui/manual_let_else.rs:111:5
->>>>>>> ba80e065
    |
 LL | /     let v = if let Some(v_some) = g() {
 LL | |
@@ -238,11 +190,7 @@
    |
 
 error: this could be rewritten as `let...else`
-<<<<<<< HEAD
-  --> tests/ui/manual_let_else.rs:121:5
-=======
   --> tests/ui/manual_let_else.rs:122:5
->>>>>>> ba80e065
    |
 LL | /     let v = if let Some(v_some) = g() {
 LL | |
@@ -269,11 +217,7 @@
    |
 
 error: this could be rewritten as `let...else`
-<<<<<<< HEAD
-  --> tests/ui/manual_let_else.rs:137:5
-=======
   --> tests/ui/manual_let_else.rs:138:5
->>>>>>> ba80e065
    |
 LL | /     let v = if let Some(v_some) = g() {
 LL | |
@@ -295,11 +239,7 @@
    |
 
 error: this could be rewritten as `let...else`
-<<<<<<< HEAD
-  --> tests/ui/manual_let_else.rs:148:5
-=======
   --> tests/ui/manual_let_else.rs:149:5
->>>>>>> ba80e065
    |
 LL | /     let v = if let Some(v_some) = g() {
 LL | |
@@ -317,11 +257,7 @@
    |
 
 error: this could be rewritten as `let...else`
-<<<<<<< HEAD
-  --> tests/ui/manual_let_else.rs:156:5
-=======
   --> tests/ui/manual_let_else.rs:157:5
->>>>>>> ba80e065
    |
 LL | /     let v = if let Some(v_some) = g() {
 LL | |
@@ -342,11 +278,7 @@
    |
 
 error: this could be rewritten as `let...else`
-<<<<<<< HEAD
-  --> tests/ui/manual_let_else.rs:166:5
-=======
   --> tests/ui/manual_let_else.rs:167:5
->>>>>>> ba80e065
    |
 LL | /     let v = if let Some(v_some) = g() {
 LL | |
@@ -367,11 +299,7 @@
    |
 
 error: this could be rewritten as `let...else`
-<<<<<<< HEAD
-  --> tests/ui/manual_let_else.rs:176:5
-=======
   --> tests/ui/manual_let_else.rs:177:5
->>>>>>> ba80e065
    |
 LL | /     let v = if let Some(v_some) = g() {
 LL | |
@@ -400,11 +328,7 @@
    |
 
 error: this could be rewritten as `let...else`
-<<<<<<< HEAD
-  --> tests/ui/manual_let_else.rs:194:5
-=======
   --> tests/ui/manual_let_else.rs:195:5
->>>>>>> ba80e065
    |
 LL | /     let (v, w) = if let Some(v_some) = g().map(|v| (v, 42)) {
 LL | |
@@ -422,11 +346,7 @@
    |
 
 error: this could be rewritten as `let...else`
-<<<<<<< HEAD
-  --> tests/ui/manual_let_else.rs:202:5
-=======
   --> tests/ui/manual_let_else.rs:203:5
->>>>>>> ba80e065
    |
 LL | /     let (w, S { v }) = if let (Some(v_some), w_some) = (g().map(|_| S { v: 0 }), 0) {
 LL | |
@@ -444,11 +364,7 @@
    |
 
 error: this could be rewritten as `let...else`
-<<<<<<< HEAD
-  --> tests/ui/manual_let_else.rs:212:13
-=======
   --> tests/ui/manual_let_else.rs:213:13
->>>>>>> ba80e065
    |
 LL |             let $n = if let Some(v) = $e { v } else { return };
    |             ^^^^^^^^^^^^^^^^^^^^^^^^^^^^^^^^^^^^^^^^^^^^^^^^^^^ help: consider writing: `let Some($n) = g() else { return };`
@@ -459,31 +375,19 @@
    = note: this error originates in the macro `create_binding_if_some` (in Nightly builds, run with -Z macro-backtrace for more info)
 
 error: this could be rewritten as `let...else`
-<<<<<<< HEAD
-  --> tests/ui/manual_let_else.rs:221:5
-=======
   --> tests/ui/manual_let_else.rs:222:5
->>>>>>> ba80e065
    |
 LL |     let v = if let Variant::A(a, 0) = e() { a } else { return };
    |     ^^^^^^^^^^^^^^^^^^^^^^^^^^^^^^^^^^^^^^^^^^^^^^^^^^^^^^^^^^^^ help: consider writing: `let Variant::A(v, 0) = e() else { return };`
 
 error: this could be rewritten as `let...else`
-<<<<<<< HEAD
-  --> tests/ui/manual_let_else.rs:225:5
-=======
   --> tests/ui/manual_let_else.rs:226:5
->>>>>>> ba80e065
    |
 LL |     let mut v = if let Variant::B(b) = e() { b } else { return };
    |     ^^^^^^^^^^^^^^^^^^^^^^^^^^^^^^^^^^^^^^^^^^^^^^^^^^^^^^^^^^^^^ help: consider writing: `let Variant::B(mut v) = e() else { return };`
 
 error: this could be rewritten as `let...else`
-<<<<<<< HEAD
-  --> tests/ui/manual_let_else.rs:230:5
-=======
   --> tests/ui/manual_let_else.rs:231:5
->>>>>>> ba80e065
    |
 LL | /     let v = if let Ok(Some(Variant::B(b))) | Err(Some(Variant::A(b, _))) = nested {
 LL | |
@@ -501,31 +405,19 @@
    |
 
 error: this could be rewritten as `let...else`
-<<<<<<< HEAD
-  --> tests/ui/manual_let_else.rs:237:5
-=======
   --> tests/ui/manual_let_else.rs:238:5
->>>>>>> ba80e065
    |
 LL |     let v = if let Variant::A(.., a) = e() { a } else { return };
    |     ^^^^^^^^^^^^^^^^^^^^^^^^^^^^^^^^^^^^^^^^^^^^^^^^^^^^^^^^^^^^^ help: consider writing: `let Variant::A(.., v) = e() else { return };`
 
 error: this could be rewritten as `let...else`
-<<<<<<< HEAD
-  --> tests/ui/manual_let_else.rs:241:5
-=======
   --> tests/ui/manual_let_else.rs:242:5
->>>>>>> ba80e065
    |
 LL |     let w = if let (Some(v), ()) = (g(), ()) { v } else { return };
    |     ^^^^^^^^^^^^^^^^^^^^^^^^^^^^^^^^^^^^^^^^^^^^^^^^^^^^^^^^^^^^^^^ help: consider writing: `let (Some(w), ()) = (g(), ()) else { return };`
 
 error: this could be rewritten as `let...else`
-<<<<<<< HEAD
-  --> tests/ui/manual_let_else.rs:245:5
-=======
   --> tests/ui/manual_let_else.rs:246:5
->>>>>>> ba80e065
    |
 LL | /     let w = if let Some(S { v: x }) = Some(S { v: 0 }) {
 LL | |
@@ -543,11 +435,7 @@
    |
 
 error: this could be rewritten as `let...else`
-<<<<<<< HEAD
-  --> tests/ui/manual_let_else.rs:253:5
-=======
   --> tests/ui/manual_let_else.rs:254:5
->>>>>>> ba80e065
    |
 LL | /     let v = if let Some(S { v: x }) = Some(S { v: 0 }) {
 LL | |
@@ -565,11 +453,7 @@
    |
 
 error: this could be rewritten as `let...else`
-<<<<<<< HEAD
-  --> tests/ui/manual_let_else.rs:261:5
-=======
   --> tests/ui/manual_let_else.rs:262:5
->>>>>>> ba80e065
    |
 LL | /     let (x, S { v }, w) = if let Some(U { v, w, x }) = None::<U<S<()>>> {
 LL | |
@@ -587,11 +471,7 @@
    |
 
 error: this could be rewritten as `let...else`
-<<<<<<< HEAD
-  --> tests/ui/manual_let_else.rs:378:5
-=======
   --> tests/ui/manual_let_else.rs:379:5
->>>>>>> ba80e065
    |
 LL | /     let _ = match ff {
 LL | |
