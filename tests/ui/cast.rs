#![feature(repr128)]
#![allow(incomplete_features)]
#![warn(
    clippy::cast_precision_loss,
    clippy::cast_possible_truncation,
    clippy::cast_sign_loss,
    clippy::cast_possible_wrap
)]
<<<<<<< HEAD
#[allow(clippy::cast_abs_to_unsigned, clippy::no_effect, clippy::unnecessary_operation)]
=======
#![allow(clippy::cast_abs_to_unsigned, clippy::no_effect, clippy::unnecessary_operation)]

>>>>>>> c7a705a8
fn main() {
    // Test clippy::cast_precision_loss
    let x0 = 1i32;
    x0 as f32;
    let x1 = 1i64;
    x1 as f32;
    x1 as f64;
    let x2 = 1u32;
    x2 as f32;
    let x3 = 1u64;
    x3 as f32;
    x3 as f64;
    // Test clippy::cast_possible_truncation
    1f32 as i32;
    1f32 as u32;
    1f64 as f32;
    1i32 as i8;
    1i32 as u8;
    1f64 as isize;
    1f64 as usize;
    // Test clippy::cast_possible_wrap
    1u8 as i8;
    1u16 as i16;
    1u32 as i32;
    1u64 as i64;
    1usize as isize;
    // Test clippy::cast_sign_loss
    1i32 as u32;
    -1i32 as u32;
    1isize as usize;
    -1isize as usize;
    0i8 as u8;
    i8::MAX as u8;
    i16::MAX as u16;
    i32::MAX as u32;
    i64::MAX as u64;
    i128::MAX as u128;

    (-1i8).abs() as u8;
    (-1i16).abs() as u16;
    (-1i32).abs() as u32;
    (-1i64).abs() as u64;
    (-1isize).abs() as usize;

    (-1i8).checked_abs().unwrap() as u8;
    (-1i16).checked_abs().unwrap() as u16;
    (-1i32).checked_abs().unwrap() as u32;
    (-1i64).checked_abs().unwrap() as u64;
    (-1isize).checked_abs().unwrap() as usize;

    (-1i8).rem_euclid(1i8) as u8;
    (-1i8).rem_euclid(1i8) as u16;
    (-1i16).rem_euclid(1i16) as u16;
    (-1i16).rem_euclid(1i16) as u32;
    (-1i32).rem_euclid(1i32) as u32;
    (-1i32).rem_euclid(1i32) as u64;
    (-1i64).rem_euclid(1i64) as u64;
    (-1i64).rem_euclid(1i64) as u128;
    (-1isize).rem_euclid(1isize) as usize;
    (1i8).rem_euclid(-1i8) as u8;
    (1i8).rem_euclid(-1i8) as u16;
    (1i16).rem_euclid(-1i16) as u16;
    (1i16).rem_euclid(-1i16) as u32;
    (1i32).rem_euclid(-1i32) as u32;
    (1i32).rem_euclid(-1i32) as u64;
    (1i64).rem_euclid(-1i64) as u64;
    (1i64).rem_euclid(-1i64) as u128;
    (1isize).rem_euclid(-1isize) as usize;

    (-1i8).checked_rem_euclid(1i8).unwrap() as u8;
    (-1i8).checked_rem_euclid(1i8).unwrap() as u16;
    (-1i16).checked_rem_euclid(1i16).unwrap() as u16;
    (-1i16).checked_rem_euclid(1i16).unwrap() as u32;
    (-1i32).checked_rem_euclid(1i32).unwrap() as u32;
    (-1i32).checked_rem_euclid(1i32).unwrap() as u64;
    (-1i64).checked_rem_euclid(1i64).unwrap() as u64;
    (-1i64).checked_rem_euclid(1i64).unwrap() as u128;
    (-1isize).checked_rem_euclid(1isize).unwrap() as usize;
    (1i8).checked_rem_euclid(-1i8).unwrap() as u8;
    (1i8).checked_rem_euclid(-1i8).unwrap() as u16;
    (1i16).checked_rem_euclid(-1i16).unwrap() as u16;
    (1i16).checked_rem_euclid(-1i16).unwrap() as u32;
    (1i32).checked_rem_euclid(-1i32).unwrap() as u32;
    (1i32).checked_rem_euclid(-1i32).unwrap() as u64;
    (1i64).checked_rem_euclid(-1i64).unwrap() as u64;
    (1i64).checked_rem_euclid(-1i64).unwrap() as u128;
    (1isize).checked_rem_euclid(-1isize).unwrap() as usize;

    // no lint for `cast_possible_truncation`
    // with `signum` method call (see issue #5395)
    let x: i64 = 5;
    let _ = x.signum() as i32;

    let s = x.signum();
    let _ = s as i32;

    // Test for signed min
    (-99999999999i64).min(1) as i8; // should be linted because signed

    // Test for various operations that remove enough bits for the result to fit
    (999999u64 & 1) as u8;
    (999999u64 % 15) as u8;
    (999999u64 / 0x1_0000_0000_0000) as u16;
    ({ 999999u64 >> 56 }) as u8;
    ({
        let x = 999999u64;
        x.min(1)
    }) as u8;
    999999u64.clamp(0, 255) as u8;
    999999u64.clamp(0, 256) as u8; // should still be linted

    #[derive(Clone, Copy)]
    enum E1 {
        A,
        B,
        C,
    }
    impl E1 {
        fn test(self) {
            let _ = self as u8; // Don't lint. `0..=2` fits in u8
        }
    }

    #[derive(Clone, Copy)]
    enum E2 {
        A = 255,
        B,
    }
    impl E2 {
        fn test(self) {
            let _ = self as u8;
            let _ = Self::B as u8;
            let _ = self as i16; // Don't lint. `255..=256` fits in i16
            let _ = Self::A as u8; // Don't lint.
        }
    }

    #[derive(Clone, Copy)]
    enum E3 {
        A = -1,
        B,
        C = 50,
    }
    impl E3 {
        fn test(self) {
            let _ = self as i8; // Don't lint. `-1..=50` fits in i8
        }
    }

    #[derive(Clone, Copy)]
    enum E4 {
        A = -128,
        B,
    }
    impl E4 {
        fn test(self) {
            let _ = self as i8; // Don't lint. `-128..=-127` fits in i8
        }
    }

    #[derive(Clone, Copy)]
    enum E5 {
        A = -129,
        B = 127,
    }
    impl E5 {
        fn test(self) {
            let _ = self as i8;
            let _ = Self::A as i8;
            let _ = self as i16; // Don't lint. `-129..=127` fits in i16
            let _ = Self::B as u8; // Don't lint.
        }
    }

    #[derive(Clone, Copy)]
    #[repr(u32)]
    enum E6 {
        A = u16::MAX as u32,
        B,
    }
    impl E6 {
        fn test(self) {
            let _ = self as i16;
            let _ = Self::A as u16; // Don't lint. `2^16-1` fits in u16
            let _ = self as u32; // Don't lint. `2^16-1..=2^16` fits in u32
            let _ = Self::A as u16; // Don't lint.
        }
    }

    #[derive(Clone, Copy)]
    #[repr(u64)]
    enum E7 {
        A = u32::MAX as u64,
        B,
    }
    impl E7 {
        fn test(self) {
            let _ = self as usize;
            let _ = Self::A as usize; // Don't lint.
            let _ = self as u64; // Don't lint. `2^32-1..=2^32` fits in u64
        }
    }

    #[derive(Clone, Copy)]
    #[repr(i128)]
    enum E8 {
        A = i128::MIN,
        B,
        C = 0,
        D = i128::MAX,
    }
    impl E8 {
        fn test(self) {
            let _ = self as i128; // Don't lint. `-(2^127)..=2^127-1` fits it i128
        }
    }

    #[derive(Clone, Copy)]
    #[repr(u128)]
    enum E9 {
        A,
        B = u128::MAX,
    }
    impl E9 {
        fn test(self) {
            let _ = Self::A as u8; // Don't lint.
            let _ = self as u128; // Don't lint. `0..=2^128-1` fits in u128
        }
    }

    #[derive(Clone, Copy)]
    #[repr(usize)]
    enum E10 {
        A,
        B = u32::MAX as usize,
    }
    impl E10 {
        fn test(self) {
            let _ = self as u16;
            let _ = Self::B as u32; // Don't lint.
            let _ = self as u64; // Don't lint.
        }
    }
}

fn avoid_subtract_overflow(q: u32) {
    let c = (q >> 16) as u8;
    c as usize;

    let c = (q / 1000) as u8;
    c as usize;
}<|MERGE_RESOLUTION|>--- conflicted
+++ resolved
@@ -6,12 +6,8 @@
     clippy::cast_sign_loss,
     clippy::cast_possible_wrap
 )]
-<<<<<<< HEAD
-#[allow(clippy::cast_abs_to_unsigned, clippy::no_effect, clippy::unnecessary_operation)]
-=======
 #![allow(clippy::cast_abs_to_unsigned, clippy::no_effect, clippy::unnecessary_operation)]
 
->>>>>>> c7a705a8
 fn main() {
     // Test clippy::cast_precision_loss
     let x0 = 1i32;
