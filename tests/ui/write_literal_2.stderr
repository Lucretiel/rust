--- conflicted
+++ resolved
@@ -5,15 +5,12 @@
    |                        ^^^^^^^^^^
    |
    = note: `-D clippy::needless-raw-strings` implied by `-D warnings`
-<<<<<<< HEAD
    = help: to override `-D warnings` add `#[allow(clippy::needless_raw_strings)]`
-=======
 help: try
    |
 LL -     writeln!(v, r"{}", r"{hello}");
 LL +     writeln!(v, r"{}", "{hello}");
    |
->>>>>>> 6150bf5b
 
 error: literal with an empty format string
   --> $DIR/write_literal_2.rs:10:23
